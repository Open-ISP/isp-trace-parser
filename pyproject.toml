[project]
name = "isp-trace-parser"
version = "0.1.0"
description = """A Python package for reformatting and accessing demand, solar, and wind time series data used by the
Australian Energy Market Operator in their Integrated System Plan modelling study."""
authors = [
    { name = "nick-gorman", email = "n.gorman305@gmail.com" },
    { name = "prakaa", email = "abiprakash007@gmail.com" },
    { name = "dylanjmcconnell", email = "dylan.mcconnell@unsw.edu.au" }
]
dependencies = [
    "polars>=1.7.1",
    "pandas>=2.2.2",
<<<<<<< HEAD
    "pydantic>=2.9.2",
=======
    "joblib>=1.4.2",
>>>>>>> 6badf7ca
]
readme = "README.md"
requires-python = ">= 3.9"

[build-system]
requires = ["setuptools>=61.0", "wheel"]
build-backend = "setuptools.build_meta"

[tool.rye]
managed = true
dev-dependencies = [
    "ipython>=8.26.0",
    "ipdb>=0.13.13",
    "pytest>=8.3.2",
    "pytest-cov>=5.0.0",
    "pyarrow>=17.0.0",
    "pre-commit>=3.8.0",
    "nemosis>=3.7.0",
    "isp-workbook-parser>=1.2.0",
    "fuzzywuzzy>=0.18.0",
]

[tool.pytest.ini_options]
# path to tests for pytest
testpaths = ["src", "tests"]
# addopts = add options
# --cov points pytest-cov to the src/ dir
# --cov-branch runs branch coverage
addopts = "-ra --doctest-modules --cov=src/ --cov-branch --cov-report xml:tests/coverage.xml --cov-report html:tests/htmlcov"


[tool.setuptools.packages.find]
where = ["src"]

[tool.setuptools.package-data]
isp_trace_name_mapping_configs = ["**/*.yaml"]<|MERGE_RESOLUTION|>--- conflicted
+++ resolved
@@ -11,11 +11,8 @@
 dependencies = [
     "polars>=1.7.1",
     "pandas>=2.2.2",
-<<<<<<< HEAD
     "pydantic>=2.9.2",
-=======
     "joblib>=1.4.2",
->>>>>>> 6badf7ca
 ]
 readme = "README.md"
 requires-python = ">= 3.9"
